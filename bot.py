import os
import discord
import logging
import aiohttp
import io
from PIL import Image, ImageDraw, ImageFont
import textwrap

from discord.ext import commands
from dotenv import load_dotenv
from agent import MistralAgent
from agent import OpenAIAgent

PREFIX = "!"

# Setup logging
logging.basicConfig(
    level=logging.INFO,
    format='%(asctime)s - %(name)s - %(levelname)s - %(message)s',
    handlers=[
        logging.FileHandler("discord_bot.log"),
        logging.StreamHandler()
    ]
)
logger = logging.getLogger("discord_bot")

# Load the environment variables
load_dotenv()

# Create the bot with all intents
# The message content and members intent must be enabled in the Discord Developer Portal for the bot to work.
intents = discord.Intents.all()
bot = commands.Bot(command_prefix=PREFIX, intents=intents)

# Import the Mistral and OpenAI agent from the agent.py file
agent_mistral = MistralAgent()
agent_openai = OpenAIAgent()

# Get the token from the environment variables
token = os.getenv("DISCORD_TOKEN")

# Helper function to add text to images
async def add_text_to_image(image_url, text):
    """
    Downloads an image from URL and adds text below the image with black text and reduced margins
    Returns a file-like object of the modified image
    """
    # Download the image
    async with aiohttp.ClientSession() as session:
        async with session.get(image_url) as response:
            if response.status != 200:
                raise Exception(f"Failed to download image: {response.status}")
            image_data = await response.read()
    
    # Open the image with PIL
    original_image = Image.open(io.BytesIO(image_data))
    
    # Get original image dimensions
    original_width, original_height = original_image.size

    text = text.upper()
    
    # Try to load a good font
    try:
        # Adjust path to where you store the font
        font_path = os.path.join(os.path.dirname(__file__), "Impact.ttf")
        if os.path.exists(font_path):
            font = ImageFont.truetype(font_path, size=int(original_height/14))
        else:
            # Fallback to default font
            font = ImageFont.load_default()
    except:
        # Fallback to default font
        font = ImageFont.load_default()
    
    # Text wrapping
    max_width = int(original_width * 0.95)  # 95% of image width to reduce margins
    chars_per_line = 40  # Allow more characters per line
    
    try:
        # For newer Pillow versions
        avg_char_width = font.getbbox("A")[2]
        chars_per_line = max(1, int(max_width / avg_char_width))
    except:
        # Fallback for older Pillow versions or errors
        pass
    
    wrapped_text = textwrap.fill(text, width=chars_per_line)
    
    # Calculate text height
    try:
        # For newer Pillow versions
        text_bbox = ImageDraw.Draw(Image.new('RGB', (1, 1))).multiline_textbbox((0, 0), wrapped_text, font=font)
        text_width = text_bbox[2] - text_bbox[0]
        text_height = text_bbox[3] - text_bbox[1]
    except:
        # Fallback for older Pillow versions
        text_width, text_height = ImageDraw.Draw(Image.new('RGB', (1, 1))).multiline_textsize(wrapped_text, font=font)
    
    # Calculate padding and new image dimensions - use smaller padding
    padding = int(original_height * 0.02)  # Reduced to 2% of image height as padding
    new_height = original_height + text_height + (padding * 2)  # Original + text height + padding above and below
    
    # Create a new larger canvas with extra space below
    new_image = Image.new('RGB', (original_width, new_height), (255, 255, 255))  # White background
    
    # Paste the original image at the top
    new_image.paste(original_image, (0, 0))
    
    # Create a draw object for the new image
    draw = ImageDraw.Draw(new_image)
    
    # Calculate position to center text in the new space below the image
    position = ((original_width - text_width) / 2, original_height + padding)
    
    # Draw text in black directly (no outline)
    try:
        # For newer Pillow versions
        draw.multiline_text(
            position,
            wrapped_text,
            font=font,
            fill=(0, 0, 0),  # Black text
            align="center"
        )
    except:
        # Fallback for older Pillow versions
        draw.multiline_text(
            position,
            wrapped_text,
            font=font,
            fill=(0, 0, 0),  # Black text
            align="center"
        )
    
    # Convert to bytes
    output = io.BytesIO()
    new_image.save(output, format="PNG")
    output.seek(0)
    
    return output

@bot.event
async def on_ready():
    """
    Called when the client is done preparing the data received from Discord.
    Prints message on terminal when bot successfully connects to discord.

    https://discordpy.readthedocs.io/en/latest/api.html#discord.on_ready
    """
    logger.info(f"{bot.user} has connected to Discord!")


@bot.event
async def on_message(message: discord.Message):
    """
    Called when a message is sent in any channel the bot can see.

    https://discordpy.readthedocs.io/en/latest/api.html#discord.on_message
    """
    # Don't delete this line! It's necessary for the bot to process commands.
    await bot.process_commands(message)

    # Ignore messages from self or other bots to prevent infinite loops.
    if message.author.bot or message.content.startswith("!"):
        return
    
    # Add message to chat history
    agent_mistral.add_to_chat_history(message)
    logger.info(f"Added message from {message.author} to history: {message.content}")

    try:
        spontaneous_meme_decision, spontaneous_meme_reason = await agent_mistral.decide_spontaneous_meme()
        logger.info(f"Spontaneous meme decision: {spontaneous_meme_decision}, reason: {spontaneous_meme_reason}")

        if spontaneous_meme_decision:
            await generate_spontaneous_meme(message)
    except Exception as e:
        logger.error(f"Error deciding spontaneous meme: {e}")

        
# Commands
# New command for generating memes based on chat history
@bot.command(name="generate", help="Generate a meme based on recent chat history.")
async def generate_meme(ctx):
    """
    Generate a meme based on the chat history in the current channel.
    """
    # Let the user know we're working on it
    processing_msg = await ctx.send("Generating a meme based on your conversation....")
    
    try:
        # Call Mistral agent to generate meme concept (text)
        meme_concept = await agent_mistral.generate_meme_concept_from_chat_history()
        
        # Call OpenAI agent (Dall-E) to generate meme image without text
        result = await agent_openai.generate_meme_from_concept(meme_concept)
        
        # Check if image generation failed due to content policy
        if result is None or not isinstance(result, dict):
            logger.warning(f"Content policy violation during meme generation: {result}")
            
            # Generate a humorous response
            humor_response = await agent_mistral.handle_content_policy_violation(meme_concept)
            await processing_msg.edit(content=humor_response)
            return
            
        # Extract image URL and text from result
        image_url = result["image_url"]
        meme_text = result["text"]
        
        # Check if we got a valid image URL
        if not image_url:
            await processing_msg.edit(content=f"Couldn't generate a meme. Please try again.")
            logger.error(f"No image URL returned for meme concept: {meme_concept}")
            return
        
        try:
            # Add text to the image using Pillow
            image_with_text = await add_text_to_image(image_url, meme_text)
            
            # Send the modified image as a file
            file = discord.File(fp=image_with_text, filename="meme.png")
            
            # Create an embed with the attached file
            embed = discord.Embed(title="Generated Meme", color=discord.Color.blue())
            embed.set_image(url="attachment://meme.png")
            embed.set_footer(text=f"Requested by {ctx.author.display_name}")
            
            # Send the meme
            await ctx.send(file=file, embed=embed)
            
        except Exception as e:
            logger.error(f"Error adding text to image: {e}")
            
            # Fallback to sending the image without text overlay
            embed = discord.Embed(title="Generated Meme", color=discord.Color.blue())
            embed.set_image(url=image_url)
            embed.set_footer(text=f"Requested by {ctx.author.display_name}")
                    
            await ctx.send(embed=embed)
            
        # Delete the processing message
        await processing_msg.delete()
        
    except Exception as e:
        logger.error(f"Error generating meme: {e}")
        error_message = f"Sorry, I encountered an error while generating the meme. Let's try again later!"
        
        # For debugging, include error details
        if os.getenv("DEBUG", "False").lower() == "true":
            error_message += f"\n\nError details: {str(e)}"
            
        await processing_msg.edit(content=error_message)


<<<<<<< HEAD
# Function for spontaneous meme generation (called from on_message)
async def generate_spontaneous_meme(message):
    """
    Generate a spontaneous meme based on the chat history in the current channel.
    Similar to the command version but works with a message object instead of ctx.
    """
    # Let the user know we're working on it
    processing_msg = await message.channel.send("I've decided this conversation deserves a meme.......")
    
    try:
        # Call Mistral agent to generate meme concept (text)
        meme_concept = await agent_mistral.generate_meme_concept_from_chat_history()
        
        # Call OpenAI agent (Dall-E) to generate meme image without text
        result = await agent_openai.generate_meme_from_concept(meme_concept)
        
        # Check if image generation failed due to content policy
        if result is None or not isinstance(result, dict):
            logger.warning(f"Content policy violation during spontaneous meme generation: {result}")
            
            # Generate a humorous response
            humor_response = await agent_mistral.handle_content_policy_violation(meme_concept)
            await processing_msg.edit(content=humor_response)
            return
            
        # Extract image URL and text from result
        image_url = result["image_url"]
        meme_text = result["text"]
        
        # Check if we got a valid image URL
        if not image_url:
            await processing_msg.edit(content=f"I changed my mind about that meme. The timing wasn't right.")
            logger.error(f"No image URL returned for spontaneous meme concept: {meme_concept}")
            return
        
        try:
            # Add text to the image using Pillow
            image_with_text = await add_text_to_image(image_url, meme_text)
            
            # Send the modified image as a file
            file = discord.File(fp=image_with_text, filename="meme.png")
            
            # Create an embed with the attached file
            embed = discord.Embed(title="Spontaneous Meme", color=discord.Color.green())
            embed.set_image(url="attachment://meme.png")
            embed.set_footer(text=f"Generated spontaneously based on your conversation")
            
            # Send the meme
            await message.channel.send(file=file, embed=embed)
            
        except Exception as e:
            logger.error(f"Error adding text to image: {e}")
            
            # Fallback to sending the image without text overlay
            embed = discord.Embed(title="Spontaneous Meme", color=discord.Color.green())
            embed.set_image(url=image_url)
            embed.set_footer(text=f"Generated spontaneously based on your conversation")
            
            # Let the user know we had to fall back
            embed.add_field(name="Note", value="Couldn't add text directly to image. Caption shown separately.", inline=False)
            
            await message.channel.send(embed=embed)
            
=======
# New command to have the bot react to the memes        
@bot.command(name="react", help="React to the latest message in the chat. Use optional sentiment type (happy, sad, angry, etc.)")
async def react_to_message(ctx, *args):
    """
    React to the latest message in the current channel.
    Optional argument for sentiment (e.g., happy, sad, angry, surprised).
    Usage: !react [sentiment]
    """
    sentiment = None
    if args:
        sentiment = " ".join(args)  # Join all sentiment descriptors, discord bot ignores command by default
    
    # Let the user know we're working on it
    processing_msg = await ctx.send("Generating a reaction to the latest message... 🤔")
    
    try:
        reaction = await agent_openai.react_to_latest(ctx.channel.id, sentiment)
        
        # Display the reaction
        embed = discord.Embed(title="Reaction to Latest Message", color=discord.Color.green())
        embed.description = reaction
        embed.set_footer(text=f"Requested by {ctx.author.display_name}")
        
        # Send the reaction
        await ctx.send(embed=embed)
        
>>>>>>> c5e04861
        # Delete the processing message
        await processing_msg.delete()
        
    except Exception as e:
<<<<<<< HEAD
        logger.error(f"Error generating spontaneous meme: {e}")
        await processing_msg.edit(content=f"I was going to make a meme, but I got distracted. Maybe next time!")
=======
        logger.error(f"Error generating reaction: {e}")
        await processing_msg.edit(content=f"Sorry, I encountered an error while generating the reaction: {str(e)}")
>>>>>>> c5e04861

# Start the bot, connecting it to the gateway
bot.run(token)<|MERGE_RESOLUTION|>--- conflicted
+++ resolved
@@ -253,8 +253,39 @@
             
         await processing_msg.edit(content=error_message)
 
-
-<<<<<<< HEAD
+# New command to have the bot react to the memes        
+@bot.command(name="react", help="React to the latest message in the chat. Use optional sentiment type (happy, sad, angry, etc.)")
+async def react_to_message(ctx, *args):
+    """
+    React to the latest message in the current channel.
+    Optional argument for sentiment (e.g., happy, sad, angry, surprised).
+    Usage: !react [sentiment]
+    """
+    sentiment = None
+    if args:
+        sentiment = " ".join(args)  # Join all sentiment descriptors, discord bot ignores command by default
+    
+    # Let the user know we're working on it
+    processing_msg = await ctx.send("Generating a reaction to the latest message... 🤔")
+    
+    try:
+        reaction = await agent_openai.react_to_latest(ctx.channel.id, sentiment)
+        
+        # Display the reaction
+        embed = discord.Embed(title="Reaction to Latest Message", color=discord.Color.green())
+        embed.description = reaction
+        embed.set_footer(text=f"Requested by {ctx.author.display_name}")
+        
+        # Send the reaction
+        await ctx.send(embed=embed)
+        
+        # Delete the processing message
+        await processing_msg.delete()
+        
+    except Exception as e:
+        logger.error(f"Error generating reaction: {e}")
+        await processing_msg.edit(content=f"Sorry, I encountered an error while generating the reaction: {str(e)}")
+
 # Function for spontaneous meme generation (called from on_message)
 async def generate_spontaneous_meme(message):
     """
@@ -318,45 +349,12 @@
             
             await message.channel.send(embed=embed)
             
-=======
-# New command to have the bot react to the memes        
-@bot.command(name="react", help="React to the latest message in the chat. Use optional sentiment type (happy, sad, angry, etc.)")
-async def react_to_message(ctx, *args):
-    """
-    React to the latest message in the current channel.
-    Optional argument for sentiment (e.g., happy, sad, angry, surprised).
-    Usage: !react [sentiment]
-    """
-    sentiment = None
-    if args:
-        sentiment = " ".join(args)  # Join all sentiment descriptors, discord bot ignores command by default
-    
-    # Let the user know we're working on it
-    processing_msg = await ctx.send("Generating a reaction to the latest message... 🤔")
-    
-    try:
-        reaction = await agent_openai.react_to_latest(ctx.channel.id, sentiment)
-        
-        # Display the reaction
-        embed = discord.Embed(title="Reaction to Latest Message", color=discord.Color.green())
-        embed.description = reaction
-        embed.set_footer(text=f"Requested by {ctx.author.display_name}")
-        
-        # Send the reaction
-        await ctx.send(embed=embed)
-        
->>>>>>> c5e04861
         # Delete the processing message
         await processing_msg.delete()
         
     except Exception as e:
-<<<<<<< HEAD
         logger.error(f"Error generating spontaneous meme: {e}")
         await processing_msg.edit(content=f"I was going to make a meme, but I got distracted. Maybe next time!")
-=======
-        logger.error(f"Error generating reaction: {e}")
-        await processing_msg.edit(content=f"Sorry, I encountered an error while generating the reaction: {str(e)}")
->>>>>>> c5e04861
 
 # Start the bot, connecting it to the gateway
 bot.run(token)