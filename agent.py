import os
from mistralai import Mistral
import discord
from openai import OpenAI
from collections import defaultdict
from typing import List, Dict
import logging

# Setup logging
logger = logging.getLogger(__name__)

MISTRAL_MODEL = "mistral-large-latest"
class MistralAgent:
    def __init__(self):
        MISTRAL_API_KEY = os.getenv("MISTRAL_API_KEY")
        self.client = Mistral(api_key=MISTRAL_API_KEY)

<<<<<<< HEAD
    async def run(self, message: discord.Message):
        # The simplest form of an agent
        # Send the message's content to Mistral's API and return Mistral's response
=======
    def add_to_chat_history(self, message: discord.Message):
         self.chat_history.append({"author": message.author.name, "content": message.content})
         if len(self.chat_history) > self.max_chat_length:
            self.chat_history.pop(0)
    
    async def react_to_latest(self, sentiment: str) -> str:
        """
        React to the latest message in the chat history
        Optionally analyze the sentiment of the message if provided.
        
        Args:
            sentiment: (optional) string of sentiment to react with
            
        Returns:
            A string with the reaction and optional sentiment analysis
        """
        # Get the chat history
        history = self.chat_history
        
        if not history:
            return "No chat history available to react to."
        
        # Get the latest message (Using queue, first is oldest)
        latest_message = history[-1]
        
        # Create a prompt for the AI to generate a reaction
        reaction_prompt_messages = [
            {"role": "system", "content": "You are a helpful assistant that reacts to messages with relevant emojis and brief comments."},
            {"role": "user", "content": f"""This is the latest message from {latest_message['author']}:
            
    "{latest_message['content']}"
            
    Please generate a reaction to this message. Your reaction should include:
    1. An appropriate emoji or set of emojis
    3. A brief comment (1-2 sentences) about the message

    {f'Also, please have your reaction be with the following sentiment which was specified by the user: {sentiment}' if sentiment else ''}
    """}
        ]
        
        # Get reaction from Mistral
        reaction_response = await self.client.chat.complete_async(
            model=self.model,
            messages=reaction_prompt_messages
        )
        
        reaction = reaction_response.choices[0].message.content
        return reaction
 
    async def generate_meme_concept_from_chat_history(self):
        """
        Generate a concept for a meme based on recent chat history
        """
        try:
            history_text = "\n".join([
                f"{msg['author']}: {msg['content']}" 
                for msg in self.chat_history 
            ])

            # Log the history being sent to the model
            logger.info(f"Generating meme concept from history: {history_text[:200]}...")

            generate_meme_concept_messages = [
                {
                    "role": "system", 
                    "content": "You are a creative meme generator."
                },
                {
                    "role": "user", 
                    "content": f"""Come up with a concept for a funny meme based on the following chat history:
>>>>>>> d195b343

        messages = [
            {"role": "system", "content": SYSTEM_PROMPT},
            {"role": "user", "content": message.content},
        ]

        response = await self.client.chat.complete_async(
            model=MISTRAL_MODEL,
            messages=messages,
        )

        return response.choices[0].message.content
    
    async def react_to_latest(self, channel_id: int, sentiment: str) -> str:
        """
        React to the latest message in the chat history for the specified channel.
        Optionally analyze the sentiment of the message if provided.
        
        Args:
            channel_id: The Discord channel ID
            sentiment: (optional) string of sentiment to react with
            
        Returns:
            A string with the reaction and optional sentiment analysis
        """
        # Get the chat history for this channel
        history = self.chat_history.get(channel_id, [])
        
        if not history:
            return "No chat history available to react to."
        
        # Get the latest message (Using queue, first is oldest)
        latest_message = history[-1]
        
        # Create a prompt for the AI to generate a reaction
        reaction_prompt_messages = [
            {"role": "system", "content": "You are a helpful assistant that reacts to messages with relevant emojis and brief comments."},
            {"role": "user", "content": f"""This is the latest message from {latest_message['author']}:
            
    "{latest_message['content']}"
            
    Please generate a reaction to this message. Your reaction should include:
    1. An appropriate emoji or set of emojis
    3. A brief comment (1-2 sentences) about the message

    {f'Also, please have your reaction be with the following sentiment which was specified by the user: {sentiment}' if sentiment else ''}
    """}
        ]
        
        # Get reaction from Minstral
        reaction_response = self.client.chat.completions.create(
            model=MISTRAL_MODEL,
            messages=reaction_prompt_messages
        )
        
        reaction = reaction_response.choices[0].message.content
        return reaction

# Maximum number of messages to store per channel
MAX_HISTORY_LENGTH = 5

class OpenAIAgent:
    def __init__(self):
        OPENAI_API_KEY = os.getenv("OPENAI_API_KEY")
        self.client = OpenAI(api_key=OPENAI_API_KEY)
        
    async def generate_meme_from_concept(self, meme_concept):
        """
        Generate a meme based on recent chat history
        Returns image url without text and the text info separately
        """
        try:
            # Parse the structured meme concept
            image_description = ""
            meme_text = ""
            
            # Log the raw concept for debugging
            logger.info(f"Raw meme concept: {meme_concept}")
            
            # Handle Markdown formatting in the response
            clean_concept = meme_concept.replace("**", "")
            
            for line in clean_concept.split('\n'):
                # Use case-insensitive check and handle different variations
                if "IMAGE DESCRIPTION:" in line.upper():
                    image_description = line.replace("IMAGE DESCRIPTION:", "", 1).strip()
                elif "CAPTION:" in line.upper():
                    meme_text = line.replace("CAPTION:", "", 1).strip()
                        
            # Log the parsed components
            logger.info(f"Image Description: {image_description}")
            logger.info(f"Caption: {meme_text}")
            
            # Check if we have valid content
            if not image_description:
                logger.error("Failed to parse image description")
                # Try a fallback approach - take everything between IMAGE DESCRIPTION and CAPTION
                parts = clean_concept.upper().split("IMAGE DESCRIPTION:")
                if len(parts) > 1:
                    caption_parts = parts[1].split("CAPTION:")
                    if len(caption_parts) > 1:
                        image_description = caption_parts[0].strip()
                        logger.info(f"Fallback Image Description: {image_description}")
            
            if not meme_text:
                logger.error("Failed to parse caption")
                # Try a fallback approach
                parts = clean_concept.upper().split("CAPTION:")
                if len(parts) > 1:
                    meme_text = parts[1].strip()
                    logger.info(f"Fallback Caption: {meme_text}")
                        
            # Modified prompt for generating image WITHOUT text
            dalle_prompt = f"""Create a meme image given this description: {image_description}
    
    I NEED a simple, clean image with NO TEXT whatsoever."""
            
            # Log the prompt
            logger.info(f"DALL-E Prompt: {dalle_prompt[:200]}...")
            
            # Generate the meme with DALL-E
            image_response = self.client.images.generate(
                model="dall-e-3",
                prompt=dalle_prompt,
                size="1024x1024",
                quality="standard",
                n=1,
            )
            
            # Return the image URL and the caption
            return {
                "image_url": image_response.data[0].url,
                "text": meme_text,
            }
                
        except Exception as e:
            logger.error(f"Error in generate_meme_from_concept: {str(e)}")
            
            # Check if this is a content policy violation and return None with the error
            if "content_policy_violation" in str(e):
                logger.warning(f"Content policy violation in meme generation: {meme_concept}")
                return None, str(e)
            
            # Re-raise for other types of errors
            raise Exception(f"Failed to generate meme image: {str(e)}")<|MERGE_RESOLUTION|>--- conflicted
+++ resolved
@@ -15,11 +15,6 @@
         MISTRAL_API_KEY = os.getenv("MISTRAL_API_KEY")
         self.client = Mistral(api_key=MISTRAL_API_KEY)
 
-<<<<<<< HEAD
-    async def run(self, message: discord.Message):
-        # The simplest form of an agent
-        # Send the message's content to Mistral's API and return Mistral's response
-=======
     def add_to_chat_history(self, message: discord.Message):
          self.chat_history.append({"author": message.author.name, "content": message.content})
          if len(self.chat_history) > self.max_chat_length:
@@ -78,19 +73,6 @@
                 f"{msg['author']}: {msg['content']}" 
                 for msg in self.chat_history 
             ])
-
-            # Log the history being sent to the model
-            logger.info(f"Generating meme concept from history: {history_text[:200]}...")
-
-            generate_meme_concept_messages = [
-                {
-                    "role": "system", 
-                    "content": "You are a creative meme generator."
-                },
-                {
-                    "role": "user", 
-                    "content": f"""Come up with a concept for a funny meme based on the following chat history:
->>>>>>> d195b343
 
         messages = [
             {"role": "system", "content": SYSTEM_PROMPT},
